--- conflicted
+++ resolved
@@ -60,11 +60,7 @@
   },
   {
     name: 'search_resources',
-<<<<<<< HEAD
     description: 'Search for resources by name across all enrolled courses. Returns results with download URLs that can be used directly.',
-=======
-    description: 'Search for resources by name across all enrolled courses. Returns up to a specified limit to avoid token limits.',
->>>>>>> a79c299c
     inputSchema: {
       type: 'object',
       properties: {
@@ -101,23 +97,6 @@
     },
   },
   {
-<<<<<<< HEAD
-=======
-    name: 'download_file',
-    description: 'Get an authenticated download URL for a file from Moodle. Returns metadata and URL that can be used to download the file.',
-    inputSchema: {
-      type: 'object',
-      properties: {
-        fileUrl: {
-          type: 'string',
-          description: 'The URL of the file to download (from module contents)',
-        },
-      },
-      required: ['fileUrl'],
-    },
-  },
-  {
->>>>>>> a79c299c
     name: 'get_course_documents',
     description: 'Get all documents and files from a specific course with their download URLs',
     inputSchema: {
@@ -239,134 +218,9 @@
         };
       }
 
-<<<<<<< HEAD
       case 'get_course_documents': {
         const { courseId } = args as { courseId: number };
         const documents = await moodleClient.getCourseDocuments(courseId);
-=======
-      case 'download_file': {
-        const { fileUrl } = args as { fileUrl: string };
-        const fileInfo = await moodleClient.getFileInfo(fileUrl);
-        return {
-          content: [
-            {
-              type: 'text',
-              text: JSON.stringify({
-                message: 'File info retrieved successfully. Use the authenticatedUrl to download the file.',
-                filename: fileInfo.filename,
-                size: fileInfo.size,
-                mimetype: fileInfo.mimetype,
-                authenticatedUrl: fileInfo.authenticatedUrl,
-                note: 'The authenticated URL includes the token and can be used to download the file directly.'
-              }, null, 2),
-            },
-          ],
-        };
-      }
-
-      case 'get_course_documents': {
-        const { courseId } = args as { courseId: number };
-        const contents = await moodleClient.getCourseContents(courseId);
-
-        // Extract all documents/files with essential info only
-        const documents: Array<{
-          sectionName: string;
-          moduleName: string;
-          moduleType: string;
-          moduleId: number;
-          files: Array<{
-            filename: string;
-            filesize: number;
-            fileurl: string;
-            mimetype?: string;
-          }>;
-        }> = [];
-
-        for (const section of contents) {
-          for (const module of section.modules) {
-            if (module.contents && module.contents.length > 0) {
-              documents.push({
-                sectionName: section.name,
-                moduleName: module.name,
-                moduleType: module.modname,
-                moduleId: module.id,
-                files: module.contents
-                  .filter(content => content.type === 'file') // Only include actual files
-                  .map((content) => ({
-                    filename: content.filename,
-                    filesize: content.filesize,
-                    fileurl: content.fileurl,
-                    mimetype: content.mimetype,
-                  })),
-              });
-            }
-          }
-        }
-
-        // Filter out modules with no files
-        const documentsWithFiles = documents.filter(doc => doc.files.length > 0);
-
-        return {
-          content: [
-            {
-              type: 'text',
-              text: JSON.stringify({
-                courseId,
-                totalModulesWithFiles: documentsWithFiles.length,
-                documents: documentsWithFiles,
-              }, null, 2),
-            },
-          ],
-        };
-      }
-
-      case 'get_module_files': {
-        const { courseId, moduleId } = args as { courseId: number; moduleId: number };
-        const contents = await moodleClient.getCourseContents(courseId);
-
-        // Find the specific module
-        let targetModule = null;
-        let sectionName = '';
-
-        for (const section of contents) {
-          const module = section.modules.find(m => m.id === moduleId);
-          if (module) {
-            targetModule = module;
-            sectionName = section.name;
-            break;
-          }
-        }
-
-        if (!targetModule) {
-          throw new Error(`Module ${moduleId} not found in course ${courseId}`);
-        }
-
-        if (!targetModule.contents || targetModule.contents.length === 0) {
-          return {
-            content: [
-              {
-                type: 'text',
-                text: JSON.stringify({
-                  message: 'Module has no files',
-                  moduleId,
-                  moduleName: targetModule.name,
-                }, null, 2),
-              },
-            ],
-          };
-        }
-
-        // Get file info for each file with authenticated URLs
-        const fileDetails = targetModule.contents
-          .filter(content => content.type === 'file')
-          .map(content => ({
-            filename: content.filename,
-            filesize: content.filesize,
-            fileurl: content.fileurl,
-            mimetype: content.mimetype,
-          }));
-
->>>>>>> a79c299c
         return {
           content: [
             {
